# MLOps Assignment 3 - End-to-End MLOps Pipeline

## Overview
This repository contains a complete MLOps pipeline implementation including:
- Linear Regression model training on California Housing dataset
- PyTorch neural network with manual weight transfer
- Docker containerization
- CI/CD pipeline with GitHub Actions
- Manual quantization optimization

## Repository Structure
```
├── src/
│   ├── train.py          # Model training script
│   ├── predict.py        # Model prediction/verification script
│   └── quantize.py       # Quantization implementation
├── models/               # Saved models directory
├── .github/
│   └── workflows/
│       └── ci.yml        # CI/CD pipeline
├── Dockerfile           # Container configuration
├── requirements.txt     # Python dependencies
└── README.md           # This file
```

## Branches
- `main`: Initial setup and documentation
- `dev`: Model development and training
- `docker_ci`: Docker containerization and CI/CD
- `quantization`: Model optimization and quantization

## Getting Started
1. Clone the repository
2. Install dependencies: `pip install -r requirements.txt`
3. Run training: `python src/train.py`
4. Run prediction: `python src/predict.py`

## Results Comparison

| Metric | Original Sklearn Model | Quantized Model |
|--------|----------------------|-----------------|
<<<<<<< HEAD
| R² Score | TBD | TBD |
| Model Size | TBD KB | TBD KB |
=======
| R² Score | 0.5758 | -0.1976 |
| Model Size | 0.44 KB | 0.60 KB |

**Note**: The quantized model shows degraded performance due to aggressive 8-bit quantization. This demonstrates the trade-off between model size and accuracy in quantization techniques.
>>>>>>> bd7f45e5

## Docker Usage
```bash
# Build the image
docker build -t mlops-pipeline .

# Run the container
docker run mlops-pipeline python src/predict.py
<<<<<<< HEAD
```
=======
```

## Assignment Implementation Details

### Step 1: Main Branch (Initial Setup)
- ✅ Repository initialization with README.md and .gitignore
- ✅ Project structure setup

### Step 2: Dev Branch (Model Development)
- ✅ Created `train.py` script for scikit-learn LinearRegression
- ✅ Trained on California Housing dataset
- ✅ Model saved using joblib
- ✅ Achieved R² Score: 0.5758

### Step 3: Docker_CI Branch (Automation)
- ✅ Created Dockerfile for containerization
- ✅ Created `predict.py` for model verification
- ✅ Implemented CI/CD pipeline with GitHub Actions
- ✅ Automated training, Docker build, and container testing
- ✅ Docker Hub integration ready

### Step 4: Quantization Branch (Optimization)
- ✅ Created `quantize.py` with manual 8-bit quantization
- ✅ Extracted and quantized model parameters
- ✅ Implemented dequantization for inference
- ✅ Performance comparison and analysis

## Technical Implementation

### Manual Quantization Process
1. **Parameter Extraction**: Extract coefficients and intercept from trained sklearn model
2. **Range Calculation**: Determine min/max values for quantization range
3. **8-bit Quantization**: Convert float32 parameters to uint8 integers
4. **Dequantization**: Convert back to float32 for inference
5. **Performance Evaluation**: Compare original vs quantized model performance

### CI/CD Pipeline Features
- Automated model training on push
- Docker image building and testing
- Container verification with model inference
- Docker Hub deployment (configured with secrets)
- Comprehensive error handling and logging
>>>>>>> bd7f45e5
<|MERGE_RESOLUTION|>--- conflicted
+++ resolved
@@ -1,104 +1,102 @@
-# MLOps Assignment 3 - End-to-End MLOps Pipeline
-
-## Overview
-This repository contains a complete MLOps pipeline implementation including:
-- Linear Regression model training on California Housing dataset
-- PyTorch neural network with manual weight transfer
-- Docker containerization
-- CI/CD pipeline with GitHub Actions
-- Manual quantization optimization
-
-## Repository Structure
-```
-├── src/
-│   ├── train.py          # Model training script
-│   ├── predict.py        # Model prediction/verification script
-│   └── quantize.py       # Quantization implementation
-├── models/               # Saved models directory
-├── .github/
-│   └── workflows/
-│       └── ci.yml        # CI/CD pipeline
-├── Dockerfile           # Container configuration
-├── requirements.txt     # Python dependencies
-└── README.md           # This file
-```
-
-## Branches
-- `main`: Initial setup and documentation
-- `dev`: Model development and training
-- `docker_ci`: Docker containerization and CI/CD
-- `quantization`: Model optimization and quantization
-
-## Getting Started
-1. Clone the repository
-2. Install dependencies: `pip install -r requirements.txt`
-3. Run training: `python src/train.py`
-4. Run prediction: `python src/predict.py`
-
-## Results Comparison
-
-| Metric | Original Sklearn Model | Quantized Model |
-|--------|----------------------|-----------------|
-<<<<<<< HEAD
-| R² Score | TBD | TBD |
-| Model Size | TBD KB | TBD KB |
-=======
-| R² Score | 0.5758 | -0.1976 |
-| Model Size | 0.44 KB | 0.60 KB |
-
-**Note**: The quantized model shows degraded performance due to aggressive 8-bit quantization. This demonstrates the trade-off between model size and accuracy in quantization techniques.
->>>>>>> bd7f45e5
-
-## Docker Usage
-```bash
-# Build the image
-docker build -t mlops-pipeline .
-
-# Run the container
-docker run mlops-pipeline python src/predict.py
-<<<<<<< HEAD
-```
-=======
-```
-
-## Assignment Implementation Details
-
-### Step 1: Main Branch (Initial Setup)
-- ✅ Repository initialization with README.md and .gitignore
-- ✅ Project structure setup
-
-### Step 2: Dev Branch (Model Development)
-- ✅ Created `train.py` script for scikit-learn LinearRegression
-- ✅ Trained on California Housing dataset
-- ✅ Model saved using joblib
-- ✅ Achieved R² Score: 0.5758
-
-### Step 3: Docker_CI Branch (Automation)
-- ✅ Created Dockerfile for containerization
-- ✅ Created `predict.py` for model verification
-- ✅ Implemented CI/CD pipeline with GitHub Actions
-- ✅ Automated training, Docker build, and container testing
-- ✅ Docker Hub integration ready
-
-### Step 4: Quantization Branch (Optimization)
-- ✅ Created `quantize.py` with manual 8-bit quantization
-- ✅ Extracted and quantized model parameters
-- ✅ Implemented dequantization for inference
-- ✅ Performance comparison and analysis
-
-## Technical Implementation
-
-### Manual Quantization Process
-1. **Parameter Extraction**: Extract coefficients and intercept from trained sklearn model
-2. **Range Calculation**: Determine min/max values for quantization range
-3. **8-bit Quantization**: Convert float32 parameters to uint8 integers
-4. **Dequantization**: Convert back to float32 for inference
-5. **Performance Evaluation**: Compare original vs quantized model performance
-
-### CI/CD Pipeline Features
-- Automated model training on push
-- Docker image building and testing
-- Container verification with model inference
-- Docker Hub deployment (configured with secrets)
-- Comprehensive error handling and logging
->>>>>>> bd7f45e5
+# MLOps Assignment 3 - End-to-End MLOps Pipeline
+
+## Overview
+This repository contains a complete MLOps pipeline implementation including:
+- Linear Regression model training on California Housing dataset
+- PyTorch neural network with manual weight transfer
+- Docker containerization
+- CI/CD pipeline with GitHub Actions
+- Manual quantization optimization
+
+## Repository Structure
+```
+├── src/
+│   ├── train.py          # Model training script
+│   ├── predict.py        # Model prediction/verification script
+│   └── quantize.py       # Quantization implementation
+├── models/               # Saved models directory
+├── .github/
+│   └── workflows/
+│       └── ci.yml        # CI/CD pipeline
+├── Dockerfile           # Container configuration
+├── requirements.txt     # Python dependencies
+└── README.md           # This file
+```
+
+## Branches
+- `main`: Initial setup and documentation
+- `dev`: Model development and training
+- `docker_ci`: Docker containerization and CI/CD
+- `quantization`: Model optimization and quantization
+
+## Getting Started
+1. Clone the repository
+2. Install dependencies: `pip install -r requirements.txt`
+3. Run training: `python src/train.py`
+4. Run prediction: `python src/predict.py`
+
+## Results Comparison
+
+| Metric | Original Sklearn Model | Quantized Model |
+|--------|----------------------|-----------------|
+
+| R² Score | TBD | TBD |
+| Model Size | TBD KB | TBD KB |
+
+| R² Score | 0.5758 | -0.1976 |
+| Model Size | 0.44 KB | 0.60 KB |
+
+**Note**: The quantized model shows degraded performance due to aggressive 8-bit quantization. This demonstrates the trade-off between model size and accuracy in quantization techniques.
+
+
+## Docker Usage
+```bash
+# Build the image
+docker build -t mlops-pipeline .
+
+# Run the container
+docker run mlops-pipeline python src/predict.py
+
+```
+
+## Assignment Implementation Details
+
+### Step 1: Main Branch (Initial Setup)
+- ✅ Repository initialization with README.md and .gitignore
+- ✅ Project structure setup
+
+### Step 2: Dev Branch (Model Development)
+- ✅ Created `train.py` script for scikit-learn LinearRegression
+- ✅ Trained on California Housing dataset
+- ✅ Model saved using joblib
+- ✅ Achieved R² Score: 0.5758
+
+### Step 3: Docker_CI Branch (Automation)
+- ✅ Created Dockerfile for containerization
+- ✅ Created `predict.py` for model verification
+- ✅ Implemented CI/CD pipeline with GitHub Actions
+- ✅ Automated training, Docker build, and container testing
+- ✅ Docker Hub integration ready
+
+### Step 4: Quantization Branch (Optimization)
+- ✅ Created `quantize.py` with manual 8-bit quantization
+- ✅ Extracted and quantized model parameters
+- ✅ Implemented dequantization for inference
+- ✅ Performance comparison and analysis
+
+## Technical Implementation
+
+### Manual Quantization Process
+1. **Parameter Extraction**: Extract coefficients and intercept from trained sklearn model
+2. **Range Calculation**: Determine min/max values for quantization range
+3. **8-bit Quantization**: Convert float32 parameters to uint8 integers
+4. **Dequantization**: Convert back to float32 for inference
+5. **Performance Evaluation**: Compare original vs quantized model performance
+
+### CI/CD Pipeline Features
+- Automated model training on push
+- Docker image building and testing
+- Container verification with model inference
+- Docker Hub deployment (configured with secrets)
+- Comprehensive error handling and logging
+